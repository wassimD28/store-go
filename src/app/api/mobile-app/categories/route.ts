import { Hono } from "hono";
import { handle } from "hono/vercel";
import { CategoryController } from "@/server/controllers/category.controller";
import { isAuthenticated } from "@/server/middleware/isAuthenticated.middleware";

const app = new Hono()
  .basePath("/api/mobile-app/categories")
  // check if user is authenticated
  .use("*", isAuthenticated)
  // Retrieve all categories
  .get("/", CategoryController.getAllCategories);

<<<<<<< HEAD
// Retrieve all categories
app.get("/", CategoryController.getAllCategories);

// Get category by ID
app.get("/:id", CategoryController.getCategoryById);

// Create a new category
app.post("/", CategoryController.createCategory);

// Update a category
app.put("/:id", CategoryController.updateCategory);

// Delete a category
app.delete("/:id", CategoryController.deleteCategory);

// Export a single handler for Vercel
export const GET = handle(app);
export const POST = handle(app);
export const PUT = handle(app);
export const DELETE = handle(app);
=======
export const GET = handle(app);
>>>>>>> e6cbe988
<|MERGE_RESOLUTION|>--- conflicted
+++ resolved
@@ -10,27 +10,5 @@
   // Retrieve all categories
   .get("/", CategoryController.getAllCategories);
 
-<<<<<<< HEAD
-// Retrieve all categories
-app.get("/", CategoryController.getAllCategories);
 
-// Get category by ID
-app.get("/:id", CategoryController.getCategoryById);
-
-// Create a new category
-app.post("/", CategoryController.createCategory);
-
-// Update a category
-app.put("/:id", CategoryController.updateCategory);
-
-// Delete a category
-app.delete("/:id", CategoryController.deleteCategory);
-
-// Export a single handler for Vercel
-export const GET = handle(app);
-export const POST = handle(app);
-export const PUT = handle(app);
-export const DELETE = handle(app);
-=======
-export const GET = handle(app);
->>>>>>> e6cbe988
+export const GET = handle(app);