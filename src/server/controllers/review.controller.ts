import { Context } from "hono";
import { ReviewRepository } from "@/server/repositories/review.repository";
import { idSchema } from "../schemas/common.schema";
import { z } from "zod";
import Pusher from "pusher";
import { NotificationRepository } from "../repositories/notification.repository";

const reviewSchema = z.object({
  rating: z.number().min(1).max(5),
  content: z.string().optional(),
  productId: z.string().uuid(),
});

<<<<<<< HEAD
// Define types to match repository

=======
>>>>>>> 79043510
interface ReviewUpdateData {
  rating?: number;
  content?: string;
}

export class ReviewController {
  static pusherServer = (() => {
    try {
      // Check if all required variables are defined
      const appId = process.env.PUSHER_APP_ID!;
      const key = process.env.NEXT_PUBLIC_PUSHER_KEY!;
      const secret = process.env.PUSHER_APP_SECRET!;
      const cluster = process.env.NEXT_PUBLIC_PUSHER_CLUSTER!;

      if (!appId || !key || !secret || !cluster) {
        console.warn(
          "Pusher environment variables are missing. Real-time notifications will be disabled.",
        );
        return null;
      }

      return new Pusher({
        appId,
        key,
        secret,
        cluster,
      });
    } catch (error) {
      console.error("Failed to initialize Pusher:", error);
      return null;
    }
  })();

  static async getReviewsByProductId(c: Context) {
    try {
      const productId = c.req.param("productId");
      const validId = idSchema.safeParse(productId);
      if (!validId.success) {
        return c.json(
          {
            status: "error",
            message: "Invalid product ID",
          },
          400,
        );
      }

      const { storeId } = c.get("user");
      const reviews = await ReviewRepository.findByProductId(
        productId,
        storeId,
      );

      return c.json({
        status: "success",
        data: reviews,
      });
    } catch (error) {
      console.error("Error in getReviewsByProductId:", error);
      return c.json(
        {
          status: "error",
          message: "Failed to fetch reviews",
        },
        500,
      );
    }
  }

  static async getReviewById(c: Context) {
    try {
      const reviewId = c.req.param("reviewId");
      const validId = idSchema.safeParse(reviewId);
      if (!validId.success) {
        return c.json(
          {
            status: "error",
            message: "Invalid review ID",
          },
          400,
        );
      }

      const review = await ReviewRepository.findById(reviewId);
      if (!review) {
        return c.json(
          {
            status: "error",
            message: "Review not found",
          },
          404,
        );
      }

      return c.json({
        status: "success",
        data: review,
      });
    } catch (error) {
      console.error("Error in getReviewById:", error);
      return c.json(
        {
          status: "error",
          message: "Failed to fetch review",
        },
        500,
      );
    }
  }

  static async createReview(c: Context) {
    try {
      const productId = c.req.param("productId");
      const validId = idSchema.safeParse(productId);
      if (!validId.success) {
        return c.json(
          {
            status: "error",
            message: "Invalid product ID",
          },
          400,
        );
      }

      const { id: appUserId, storeId } = c.get("user");

      const contentType = c.req.header("Content-Type");
      const contentLength = parseInt(c.req.header("Content-Length") || "0");

      if (
        !contentType ||
        !contentType.includes("application/json") ||
        contentLength === 0
      ) {
        return c.json(
          {
            status: "error",
            message: "Request body is required and must be JSON format",
          },
          400,
        );
      }

      let body;
      try {
        body = await c.req.json();
      } catch (error) {
        return c.json(
          {
            status: "error",
            message: "Invalid JSON in request body",
          },
          400,
        );
      }

      if (!body || Object.keys(body).length === 0) {
        return c.json(
          {
            status: "error",
            message: "Review data is required",
          },
          400,
        );
      }

      const validatedData = reviewSchema.safeParse({
        ...body,
        productId,
      });

      if (!validatedData.success) {
        return c.json(
          {
            status: "error",
            message: "Invalid review data",
            errors: validatedData.error.format(),
          },
          400,
        );
      }

      const product = await ReviewRepository.checkProductExists(
        productId,
        storeId,
      );
      if (!product) {
        return c.json(
          {
            status: "error",
            message: "Product not found",
          },
          404,
        );
      }

      const existingReview = await ReviewRepository.findByUserAndProduct(
        appUserId,
        productId,
      );
      if (existingReview) {
        return c.json(
          {
            status: "error",
            message: "You have already reviewed this product",
          },
          400,
        );
      }

      const reviewData = {
        storeId,
        appUserId,
        productId,
        rating: validatedData.data.rating,
        content: validatedData.data.content || null,
      };

      const newReview = await ReviewRepository.create(reviewData);
      // Create notification record
      await NotificationRepository.create({
        storeId,
        userId: product.userId, // The store owner's user ID
        type: "new_review",
        title: "New review received",
        content: `A product received a ${validatedData.data.rating}-star review`,
        data: {
          productId,
          reviewId: newReview.id,
          rating: newReview.rating,
        },
      });

      // Trigger notification after review is created
      // Only trigger if pusherServer is initialized
      if (ReviewController.pusherServer) {
        try {
          await ReviewController.pusherServer.trigger(
            `store-${storeId}`,
            "new-review",
            {
              productId,
              reviewId: newReview.id,
              rating: newReview.rating,
              userId: appUserId,
            },
          );
        } catch (error) {
          console.error("Error triggering Pusher notification:", error);
          // Continue with the response - don't let Pusher failure break the API
        }
      }

      return c.json(
        {
          status: "success",
          message: "Review created successfully",
          data: newReview,
        },
        201,
      );
    } catch (error) {
      console.error("Error in createReview:", error);
      return c.json(
        {
          status: "error",
          message: "Failed to create review",
        },
        500,
      );
    }
  }

  static async updateReview(c: Context) {
    try {
      const reviewId = c.req.param("reviewId");
      const validId = idSchema.safeParse(reviewId);
      if (!validId.success) {
        return c.json(
          {
            status: "error",
            message: "Invalid review ID",
          },
          400,
        );
      }

      const { id: appUserId } = c.get("user");

      const contentType = c.req.header("Content-Type");
      const contentLength = parseInt(c.req.header("Content-Length") || "0");

      if (
        !contentType ||
        !contentType.includes("application/json") ||
        contentLength === 0
      ) {
        return c.json(
          {
            status: "error",
            message: "Request body is required and must be JSON format",
          },
          400,
        );
      }

      const existingReview = await ReviewRepository.findById(reviewId);
      if (!existingReview) {
        return c.json(
          {
            status: "error",
            message: "Review not found",
          },
          404,
        );
      }

      if (existingReview.appUserId !== appUserId) {
        return c.json(
          {
            status: "error",
            message: "You are not authorized to update this review",
          },
          403,
        );
      }

      const body = await c.req.json();

      const updateSchema = z
        .object({
          rating: z.number().min(1).max(5).optional(),
          content: z.string().optional(),
        })
        .strict()
        .refine((data) => Object.keys(data).length > 0, {
          message: "At least one field must be provided for update",
        });

      const validatedData = updateSchema.safeParse(body);
      if (!validatedData.success) {
        return c.json(
          {
            status: "error",
            message: "Invalid review data",
            errors: validatedData.error.format(),
          },
          400,
        );
      }

      const updateData: ReviewUpdateData = validatedData.data;
      const updatedReview = await ReviewRepository.update(reviewId, updateData);

      return c.json({
        status: "success",
        message: "Review updated successfully",
        data: updatedReview,
      });
    } catch (error) {
      console.error("Error in updateReview:", error);
      return c.json(
        {
          status: "error",
          message: "Failed to update review",
        },
        500,
      );
    }
  }

  static async deleteReview(c: Context) {
    try {
      const reviewId = c.req.param("reviewId");
      const validId = idSchema.safeParse(reviewId);
      if (!validId.success) {
        return c.json(
          {
            status: "error",
            message: "Invalid review ID",
          },
          400,
        );
      }

      const { id: appUserId } = c.get("user");

      const existingReview = await ReviewRepository.findById(reviewId);
      if (!existingReview) {
        return c.json(
          {
            status: "error",
            message: "Review not found",
          },
          404,
        );
      }

      if (existingReview.appUserId !== appUserId) {
        return c.json(
          {
            status: "error",
            message: "You are not authorized to delete this review",
          },
          403,
        );
      }

      await ReviewRepository.delete(reviewId);

      return c.json({
        status: "success",
        message: "Review deleted successfully",
      });
    } catch (error) {
      console.error("Error in deleteReview:", error);
      return c.json(
        {
          status: "error",
          message: "Failed to delete review",
        },
        500,
      );
    }
  }
}<|MERGE_RESOLUTION|>--- conflicted
+++ resolved
@@ -11,11 +11,9 @@
   productId: z.string().uuid(),
 });
 
-<<<<<<< HEAD
 // Define types to match repository
 
-=======
->>>>>>> 79043510
+
 interface ReviewUpdateData {
   rating?: number;
   content?: string;
