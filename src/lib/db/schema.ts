--- conflicted
+++ resolved
@@ -307,48 +307,7 @@
   updated_at: timestamp("updated_at").defaultNow().notNull(),
 });
 
-<<<<<<< HEAD
-// AppCart table schema
-export const AppCart = pgTable("app_cart", {
-=======
-export const AppPromotion = pgTable("app_promotion", {
->>>>>>> 64843c47
-  id: uuid("id").primaryKey().defaultRandom(),
-  storeId: uuid("store_id")
-    .notNull()
-    .references(() => stores.id),
-<<<<<<< HEAD
-  appUserId: uuid("app_user_id")
-    .notNull()
-    .references(() => AppUser.id),
-  product_id: uuid("product_id")
-    .notNull()
-    .references(() => AppProduct.id),
-  quantity: integer("quantity").notNull().default(1),
-  variants: json("variants").default({}),
-  added_at: timestamp("added_at").defaultNow(),
-  updated_at: timestamp("updated_at").defaultNow(),
-});
-
-=======
-  userId: text("user_id")
-    .notNull()
-    .references(() => user.id),
-  name: varchar("name", { length: 255 }).notNull(),
-  description: text("description"),
-  discountType: discountTypeEnum("discount_type").notNull(), // percentage, fixed_amount, free_shipping, buy_x_get_y
-  discountValue: decimal("discount_value", { precision: 10, scale: 2 }), // Amount or percentage off
-  couponCode: varchar("coupon_code", { length: 50 }), // Optional coupon code
-  minimumPurchase: decimal("minimum_purchase", { precision: 10, scale: 2 }).default('0'), // Minimum order value
-  startDate: timestamp("start_date").notNull(),
-  endDate: timestamp("end_date").notNull(),
-  isActive: boolean("is_active").default(true).notNull(),
-  applicableProducts: json("applicable_products").default([]), // Array of product IDs
-  applicableCategories: json("applicable_categories").default([]), // Array of category IDs
-  created_at: timestamp("created_at").defaultNow().notNull(),
-  updated_at: timestamp("updated_at").defaultNow().notNull(),
-});
->>>>>>> 64843c47
+
 // Define relations for the stores table
 export const storesRelations = relations(stores, ({ one }) => ({
   category: one(storeCategory, {
@@ -369,15 +328,6 @@
     fields: [AppProduct.categoryId],
     references: [AppCategory.id],
   }),
-<<<<<<< HEAD
-  // Ajout de la relation many vers les reviews
-  reviews: many(AppReview),
-=======
-  subCategory: one(AppSubCategory, {
-    fields: [AppProduct.categoryId],
-    references: [AppSubCategory.id],
-  }),
->>>>>>> 64843c47
 }));
 
 export const AppReviewsRelations = relations(AppReview, ({ one }) => ({
@@ -408,7 +358,6 @@
     fields: [AppWishlist.storeId],
     references: [stores.id],
   }),
-<<<<<<< HEAD
   
 }));
 // Add this to your schema.ts file
@@ -428,7 +377,6 @@
     fields: [AppCart.storeId],
     references: [stores.id],
   }),
-=======
 }));
 
 export const AppPromotionRelations = relations(AppPromotion, ({ one }) => ({
@@ -447,5 +395,4 @@
     fields: [AppOrder.address_id],
     references: [AppAddress.id],
   }),
->>>>>>> 64843c47
 }));